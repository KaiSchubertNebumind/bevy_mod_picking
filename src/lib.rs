mod debug;
mod highlight;
mod raycast;
mod select;

pub use crate::{
    debug::DebugPickingPlugin,
    highlight::{HighlightablePickMesh, PickHighlightParams},
    select::SelectablePickMesh,
};

use crate::{highlight::*, raycast::*, select::*};
use bevy::{
    prelude::*,
    render::{
        camera::Camera,
        mesh::{Indices, VertexAttribute, VertexAttributeValues},
        pipeline::PrimitiveTopology,
    },
    window::{CursorMoved, WindowId},
};
use core::convert::TryInto;
use std::collections::HashMap;

pub struct PickingPlugin;
impl Plugin for PickingPlugin {
    fn build(&self, app: &mut AppBuilder) {
        app.init_resource::<PickState>()
            .init_resource::<PickHighlightParams>()
            .add_system(build_rays.system())
            .add_system(pick_mesh.system())
            .add_system(select_mesh.system())
            .add_system(pick_highlighting.system());
    }
}

pub struct PickState {
<<<<<<< HEAD
    /// Map of the single pick ray associated with each pick group
    ray_map: HashMap<Group, Ray3d>,
    ordered_pick_list_map: HashMap<Group, Vec<(Entity, Intersection)>>,
=======
    ray_map: HashMap<PickGroup, Ray3d>,
    ordered_pick_list_map: HashMap<PickGroup, Vec<PickIntersection>>,
    pub enabled: bool,
>>>>>>> fb18ccc6
}

impl PickState {
    pub fn list(&self, group: Group) -> Option<&Vec<(Entity, Intersection)>> {
        self.ordered_pick_list_map.get(&group)
    }
    pub fn top(&self, group: Group) -> Option<&(Entity, Intersection)> {
        match self.ordered_pick_list_map.get(&group) {
            Some(list) => list.first(),
            None => None,
        }
    }
    pub fn top_all(&self) -> Option<Vec<(&Group, &Entity, &Intersection)>> {
        let mut result = Vec::new();
        for (group, picklist) in self.ordered_pick_list_map.iter() {
            if let Some(pick) = picklist.first() {
                let (entity, intersection) = pick;
                result.push((group, entity, intersection));
            }
        }
        if result.is_empty() {
            None
        } else {
            Some(result)
        }
    }
}

impl Default for PickState {
    fn default() -> Self {
        PickState {
            ray_map: HashMap::new(),
            ordered_pick_list_map: HashMap::new(),
            enabled: true,
        }
    }
}

/// Holds computed intersection information
#[derive(Debug, PartialOrd, PartialEq, Copy, Clone)]
pub struct Intersection {
    normal: Ray3d,
    pick_distance: f32,
    triangle: Triangle,
}
impl Intersection {
    fn new(normal: Ray3d, pick_distance: f32, triangle: Triangle) -> Self {
        Intersection {
            normal,
            pick_distance,
            triangle,
        }
    }
    /// Position vector describing the intersection position.
    pub fn position(&self) -> &Vec3 {
        self.normal.origin()
    }
    /// Unit vector describing the normal of the intersected triangle.
    pub fn normal(&self) -> &Vec3 {
        self.normal.direction()
    }
    /// Triangle that was intersected with in World coordinates
    pub fn world_triangle(&self) -> Triangle {
        self.triangle
    }
}

/// Used to group pickable entities with pick rays
#[derive(Debug, Hash, Eq, PartialEq, Clone, Copy)]
pub struct Group(pub u8);

impl core::ops::Deref for Group {
    type Target = u8;
    fn deref(self: &'_ Self) -> &'_ Self::Target {
        &self.0
    }
}

impl Default for Group {
    fn default() -> Self {
        Group(0)
    }
}

#[derive(Debug, Copy, Clone)]
pub enum PickEvents {
    None,
    JustEntered,
    JustExited,
}

/// Marks a Mesh entity as pickable
#[derive(Debug)]
pub struct PickableMesh {
    groups: Vec<Group>,
    picks: HashMap<Group, Option<Intersection>>,
    events: HashMap<Group, PickEvents>,
    topmost: HashMap<Group, bool>,
    bounding_sphere: Option<BoundingSphere>,
}

impl PickableMesh {
    /// Create a new PickableMesh with the specified pick group.
    pub fn new(groups: Vec<Group>) -> Self {
        let mut picks: HashMap<Group, Option<Intersection>> = HashMap::new();
        let mut events = HashMap::new();
        let mut topmost = HashMap::new();
        for group in &groups {
            picks.insert(*group, None);
            events.insert(*group, PickEvents::None);
            topmost.insert(*group, false);
        }
        PickableMesh {
            groups,
            picks,
            events,
            topmost,
            bounding_sphere: None,
        }
    }
    pub fn event(&self, group: &Group) -> Result<&PickEvents, String> {
        self.events
            .get(group)
            .ok_or(format!("PickableMesh does not belong to group {}", **group))
    }
    pub fn intersection(&self, group: &Group) -> Result<&Option<Intersection>, String> {
        self.picks
            .get(group)
            .ok_or(format!("PickableMesh does not belong to group {}", **group))
    }
}

impl Default for PickableMesh {
    fn default() -> Self {
        let mut picks = HashMap::new();
        let mut events = HashMap::new();
        let mut topmost = HashMap::new();
        picks.insert(Group::default(), None);
        events.insert(Group::default(), PickEvents::None);
        topmost.insert(Group::default(), false);
        PickableMesh {
            groups: [Group::default()].into(),
            bounding_sphere: None,
            picks,
            events,
            topmost,
        }
    }
}

/// Specifies the method used to generate pick rays
#[derive(Debug)]
pub enum PickMethod {
    /// Use cursor events to get coordinatess  relative to a camera
    CameraCursor(WindowId),
    /// Manually specify screen coordinatess relative to a camera
    CameraScreenSpace(Vec2),
    /// Use a tranform in world space to define pick ray
    Transform,
}

/// Marks an entity to be used for picking
#[derive(Debug)]
pub struct PickSource {
    groups: Option<Vec<Group>>,
    pick_method: PickMethod,
    cursor_events: EventReader<CursorMoved>,
}

impl PickSource {
    pub fn new(group: Vec<Group>, pick_method: PickMethod) -> Self {
        PickSource {
            groups: Some(group),
            pick_method,
            ..Default::default()
        }
    }
    pub fn with_group(self, new_group: Group) -> Self {
        let new_groups = match self.groups {
            Some(group) => {
                let mut new_groups = group;
                new_groups.push(new_group);
                Some(new_groups)
            }
            None => Some(vec![new_group]),
        };
        PickSource {
            groups: new_groups,
            ..self
        }
    }
    pub fn with_pick_method(mut self, pick_method: PickMethod) -> Self {
        self.pick_method = pick_method;
        self
    }
}

impl Default for PickSource {
    fn default() -> Self {
        PickSource {
            groups: Some(vec![Group::default()]),
            pick_method: PickMethod::CameraCursor(WindowId::primary()),
            cursor_events: EventReader::default(),
        }
    }
}

fn build_rays(
    // Resources
    mut pick_state: ResMut<PickState>,
    cursor: Res<Events<CursorMoved>>,
    windows: Res<Windows>,
    // Queries
    mut pick_source_query: Query<(&mut PickSource, &Transform, Option<&Camera>)>,
) {
    // Collect and calculate pick_ray from all cameras
    pick_state.ray_map.clear();

    if !pick_state.enabled {
        return;
    }

    // Generate a ray for each picking source based on the pick method
    for (mut pick_source, transform, camera) in &mut pick_source_query.iter() {
        let group_numbers = match &pick_source.groups {
            Some(groups) => groups.clone(),
            None => continue,
        };

        match pick_source.pick_method {
            // Use cursor events and specified window/camera to generate a ray
            PickMethod::CameraCursor(window_id) => {
                // Option<Camera> allows us to query entities that may or may not have a camera. This pick method requres a camera!
                let projection_matrix = match camera {
                    Some(camera) => camera.projection_matrix,
                    None => panic!("The PickingSource in group(s) {:?} has a {:?} but no associated Camera component", group_numbers, pick_source.pick_method),
                };
                // Get the cursor position
                let cursor_pos_screen: Vec2 = match pick_source.cursor_events.latest(&cursor) {
                    Some(cursor_moved) => {
                        if cursor_moved.id == window_id {
                            cursor_moved.position
                        } else {
                            continue;
                        }
                    }
                    None => continue,
                };

                // Get current screen size
                let window = windows.get(window_id).unwrap();
                let screen_size = Vec2::from([window.width as f32, window.height as f32]);

                // Normalized device coordinates (NDC) describes cursor position from (-1, -1, -1) to (1, 1, 1)
                let cursor_pos_ndc: Vec3 =
                    ((cursor_pos_screen / screen_size) * 2.0 - Vec2::from([1.0, 1.0])).extend(1.0);

                let camera_matrix = *transform.value();
                let (_, _, camera_position) = camera_matrix.to_scale_rotation_translation();

                let ndc_to_world: Mat4 = camera_matrix * projection_matrix.inverse();
                let cursor_position: Vec3 = ndc_to_world.transform_point3(cursor_pos_ndc);

                let ray_direction = cursor_position - camera_position;

                let pick_ray = Ray3d::new(camera_position, ray_direction);

                for group in group_numbers {
                    if pick_state.ray_map.insert(group, pick_ray).is_some() {
                        panic!(
                            "Multiple PickingSources have been added to pick group: {:?}",
                            group
                        );
                    }
                }
            }
            // Use the camera and specified screen cordinates to generate a ray
            PickMethod::CameraScreenSpace(coordinates_ndc) => {
                let projection_matrix = match camera {
                    Some(camera) => camera.projection_matrix,
                    None => panic!("The PickingSource in group(s) {:?} has a {:?} but no associated Camera component", group_numbers, pick_source.pick_method),
                };
                let cursor_pos_ndc: Vec3 = coordinates_ndc.extend(1.0);
                let camera_matrix = *transform.value();
                let (_, _, camera_position) = camera_matrix.to_scale_rotation_translation();

                let ndc_to_world: Mat4 = camera_matrix * projection_matrix.inverse();
                let cursor_position: Vec3 = ndc_to_world.transform_point3(cursor_pos_ndc);

                let ray_direction = cursor_position - camera_position;

                let pick_ray = Ray3d::new(camera_position, ray_direction);

                for group in group_numbers {
                    if pick_state.ray_map.insert(group, pick_ray).is_some() {
                        panic!(
                            "Multiple PickingSources have been added to pick group: {:?}",
                            group
                        );
                    }
                }
            }
            // Use the specified transform as the origin and direction of the ray
            PickMethod::Transform => {
                let pick_position_ndc = Vec3::from([0.0, 0.0, 1.0]);
                let source_transform = *transform.value();
                let pick_position = source_transform.transform_point3(pick_position_ndc);

                let (_, _, source_origin) = source_transform.to_scale_rotation_translation();
                let ray_direction = pick_position - source_origin;

                let pick_ray = Ray3d::new(source_origin, ray_direction);

                for group in group_numbers {
                    if pick_state.ray_map.insert(group, pick_ray).is_some() {
                        panic!(
                            "Multiple PickingSources have been added to pick group: {:?}",
                            group
                        );
                    }
                }
            }
        }
    }
}

fn pick_mesh(
    // Resources
    mut pick_state: ResMut<PickState>,
    meshes: Res<Assets<Mesh>>,
    // Queries
    mut pickable_query: Query<(&mut PickableMesh, Entity)>,
    mut mesh_query: Query<(
        &Handle<Mesh>,
        &GlobalTransform,
        &mut PickableMesh,
        Entity,
        &Draw,
    )>,
) {
    if !pick_state.enabled {
        pick_state.ordered_pick_list_map.clear();
        return;
    }

    // If there are no rays, then there is nothing to do here
    if pick_state.ray_map.is_empty() {
        return;
    } else {
        // TODO only clear out lists if the corresponding group has a ray
        pick_state.ordered_pick_list_map.clear();
    }

    // Iterate through each pickable mesh in the scene
    for (mesh_handle, transform, mut pickable, entity, draw) in &mut mesh_query.iter() {
        if !draw.is_visible {
            continue;
        }

        // Check for a pick ray in each pick group(s) this mesh belongs to
        let mut pick_rays: Vec<(Group, Ray3d)> = Vec::new();
        for group in &pickable.groups {
            if let Some(ray) = pick_state.ray_map.get(group) {
                pick_rays.push((*group, *ray));
            }
        }
        if pick_rays.is_empty() {
            continue;
        }

        // Use the mesh handle to get a reference to a mesh asset
        if let Some(mesh) = meshes.get(mesh_handle) {
            if mesh.primitive_topology != PrimitiveTopology::TriangleList {
                continue;
            }

            // Get the vertex positions from the mesh reference resolved from the mesh handle
            let vertex_positions: Vec<[f32; 3]> = mesh
                .attributes
                .iter()
                .filter(|attribute| attribute.name == VertexAttribute::POSITION)
                .filter_map(|attribute| match &attribute.values {
                    VertexAttributeValues::Float3(positions) => Some(positions.clone()),
                    _ => panic!("Unexpected vertex types in VertexAttribute::POSITION"),
                })
                .last()
                .unwrap();

            if let Some(indices) = &mesh.indices {
                // Iterate over the list of pick rays that belong to the same group as this mesh
                for (pick_group, pick_ray) in pick_rays {
                    let mesh_to_world = transform.value();
                    let new_intersection = match indices {
                        Indices::U16(vector) => ray_mesh_intersection(
                            mesh_to_world,
                            &vertex_positions,
                            &pick_ray,
                            vector,
                        ),
                        Indices::U32(vector) => ray_mesh_intersection(
                            mesh_to_world,
                            &vertex_positions,
                            &pick_ray,
                            vector,
                        ),
                    };

                    // Finished going through the current mesh, update pick states
                    if let Some(intersection) = new_intersection {
                        // Make sure the pick list map contains the key
                        match pick_state.ordered_pick_list_map.get_mut(&pick_group) {
                            Some(list) => list.push((entity, intersection)),
                            None => {
                                pick_state.ordered_pick_list_map.insert(
                                    pick_group,
                                    Vec::from([(entity, intersection)]),
                                );
                            }
                        }
                    }

                    pickable.picks.insert(pick_group, new_intersection);
                }
            } else {
                // If we get here the mesh doesn't have an index list!
                panic!(
                    "No index matrix found in mesh {:?}\n{:?}",
                    mesh_handle, mesh
                );
            }
        }
    }
    // Sort the pick list
    for (group, intersection_list) in pick_state.ordered_pick_list_map.iter_mut() {
        intersection_list.sort_by(|a, b| {
            a.1.pick_distance
                .partial_cmp(&b.1.pick_distance)
                .unwrap_or(std::cmp::Ordering::Equal)
        });
        match intersection_list.first() {
            Some(top_pick) => {
                let top_entity = top_pick.0;
                for (mut pickable, entity) in &mut pickable_query.iter() {
                    let is_topmost = entity == top_entity;
                    let was_topmost = pickable.topmost.insert(*group, is_topmost).expect("Group missing");
                    let new_event = if is_topmost && !was_topmost {
                        PickEvents::JustEntered
                    } else if !is_topmost && was_topmost {
                        PickEvents::JustExited
                    } else {
                        PickEvents::None
                    };
                    pickable.events.insert(*group, new_event);
                }
            }
            None => {
                println!("yoooo");
                for (mut pickable, _entity) in &mut pickable_query.iter() {
                    let was_topmost = pickable.topmost.insert(*group, false).expect("Group missing");
                    let new_event = if was_topmost {
                        PickEvents::JustExited
                    } else {
                        PickEvents::None
                    };
                    pickable.events.insert(*group, new_event);
                }
            }
        }
    }
}

fn ray_mesh_intersection<T: TryInto<usize> + Copy>(
    mesh_to_world: &Mat4,
    vertex_positions: &[[f32; 3]],
    pick_ray: &Ray3d,
    indices: &[T],
) -> Option<Intersection> {
    // The ray cast can hit the same mesh many times, so we need to track which hit is
    // closest to the camera, and record that.
    let mut min_pick_distance = f32::MAX;
    let mut pick_intersection: Option<Intersection> = None;

    // Make sure this chunk has 3 vertices to avoid a panic.
    if indices.len() % 3 == 0 {
        // Now that we're in the vector of vertex indices, we want to look at the vertex
        // positions for each triangle, so we'll take indices in chunks of three, where each
        // chunk of three indices are references to the three vertices of a triangle.
        for index in indices.chunks(3) {
            // Construct a triangle in world space using the mesh data
            let mut world_vertices: [Vec3; 3] = [Vec3::zero(), Vec3::zero(), Vec3::zero()];
            for i in 0..3 {
                if let Ok(vertex_index) = index[i].try_into() {
                    world_vertices[i] =
                        mesh_to_world.transform_point3(Vec3::from(vertex_positions[vertex_index]));
                } else {
                    panic!("Failed to convert index into usize.");
                }
            }
            let world_triangle = Triangle::from(world_vertices);
            // Run the raycast on the ray and triangle
            if let Some(intersection) =
                ray_triangle_intersection(pick_ray, &world_triangle, RaycastAlgorithm::default())
            {
                let distance: f32 = (*intersection.origin() - *pick_ray.origin()).length().abs();
                if distance < min_pick_distance {
                    min_pick_distance = distance;
                    pick_intersection = Some(Intersection::new(
                        intersection,
                        distance,
                        world_triangle,
                    ));
                }
            }
        }
    }

    pick_intersection
}<|MERGE_RESOLUTION|>--- conflicted
+++ resolved
@@ -35,15 +35,10 @@
 }
 
 pub struct PickState {
-<<<<<<< HEAD
     /// Map of the single pick ray associated with each pick group
     ray_map: HashMap<Group, Ray3d>,
     ordered_pick_list_map: HashMap<Group, Vec<(Entity, Intersection)>>,
-=======
-    ray_map: HashMap<PickGroup, Ray3d>,
-    ordered_pick_list_map: HashMap<PickGroup, Vec<PickIntersection>>,
     pub enabled: bool,
->>>>>>> fb18ccc6
 }
 
 impl PickState {
